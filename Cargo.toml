--- conflicted
+++ resolved
@@ -15,13 +15,8 @@
 [dependencies]
 reqwest =          { version = "0.10", default-features = false, features = ["json", "blocking", "default-tls"] }
 percent-encoding = { version = "2",    default-features = false }
-<<<<<<< HEAD
 url =              { version = "1",    default-features = false }
 jsonwebtoken =     { version = "7",    default-features = false }
-=======
-# url =              { version = "1",    default-features = false }
-jsonwebtoken =     { version = "5",    default-features = false }
->>>>>>> 735d4d21
 serde =            { version = "1",    default-features = false, features = ["derive"] }
 serde_json =       { version = "1",    default-features = false }
 base64 =           { version = "0.11", default-features = false }
